--- conflicted
+++ resolved
@@ -490,11 +490,7 @@
 
 #[derive(ActixMessage)]
 #[rtype(result = "f32")]
-<<<<<<< HEAD
-pub struct TimeTick(pub String);
-=======
 pub struct Time(pub String);
->>>>>>> 56aaa292
 
 /// Send message to specific world
 #[derive(ActixMessage)]
